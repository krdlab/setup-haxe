name: 'Setup Haxe environment'
description: 'Setup a Haxe environment and add it to the PATH'
author: 'Sho Kuroda <krdlab@gmail.com>'
inputs:
  haxe-version:
    description: 'Version Spec of the version to use. Example: 4.3.0'
    required: true
<<<<<<< HEAD
    default: '4.3.0'
=======
    default: '4.2.5'
  cache-dependency-path:
    description: 'Used to specify the path to a dependency file.'
    required: false
>>>>>>> bbcca489
runs:
  using: 'node16'
  main: 'dist/index.js'
  post: 'dist/cache-save/index.js'
  post-if: success()
branding:
  icon: 'download'
  color: 'gray-dark'<|MERGE_RESOLUTION|>--- conflicted
+++ resolved
@@ -5,14 +5,10 @@
   haxe-version:
     description: 'Version Spec of the version to use. Example: 4.3.0'
     required: true
-<<<<<<< HEAD
     default: '4.3.0'
-=======
-    default: '4.2.5'
   cache-dependency-path:
     description: 'Used to specify the path to a dependency file.'
     required: false
->>>>>>> bbcca489
 runs:
   using: 'node16'
   main: 'dist/index.js'
